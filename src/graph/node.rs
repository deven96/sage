--- conflicted
+++ resolved
@@ -226,6 +226,7 @@
 
   fn node_type(&self) -> Self::ItemType;
 }
+
 #[derive(Debug)]
 struct NodeImpl {
   /// Node ID should be inform of "sg:N4236".
@@ -319,11 +320,7 @@
 
 impl fmt::Display for Node {
   fn fmt(&self, f: &mut fmt::Formatter) -> fmt::Result {
-<<<<<<< HEAD
     // TODO(victor): Proper display for node. `Node` should be replaced with either it's type or the label of the node.
-=======
-    // TODO(victor): Proper display for node. `Node` should be replaced with either it's type or the lable of the node.
->>>>>>> ea9aabd0
     write!(f, "Node({})", self.node.id)
   }
 }